"""
Tests here depend on specific data in GraphKB which can change. To avoid this, expected/stable values are chosen
"""
import os

import pytest

from graphkb import GraphKBConnection
from graphkb.constants import FUSION_NAMES
from graphkb.genes import (
    get_cancer_predisposition_info,
    get_genes_from_variant_types,
    get_oncokb_oncogenes,
    get_oncokb_tumour_supressors,
<<<<<<< HEAD
    get_pharmacogenomic_info,
    get_preferred_gene_name,
=======
    get_therapeutic_associated_genes,
>>>>>>> 06a773af
)

CANONICAL_ONCOGENES = ['kras', 'nras', 'alk']
CANONICAL_TS = ['cdkn2a', 'tp53']
CANONICAL_FUSION_GENES = ['alk', 'ewsr1', 'fli1']
<<<<<<< HEAD
PHARMACOGENOMIC_INITIAL_GENES = [
    'ACYP2',
    'CEP72',
    # 'CYP26B1',  # defined as hgvsGenomic chr2:g.233760235_233760235nc_000002.12:g.233760235ta[7]>ta[8]
    'DPYD',
    'NUDT15',
    'RARG',
    'SLC28A3',
    'TPMT',
    'UGT1A6',
]
CANCER_PREDISP_INITIAL_GENES = [
    'AKT1',
    'APC',
    'ATM',
    'AXIN2',
    'BAP1',
    'BLM',
    'BMPR1A',
    'BRCA1',
    'BRCA2',
    'BRIP1',
    'CBL',
    'CDH1',
    'CDK4',
    'CDKN2A',
    'CHEK2',
    'DICER1',
    'EGFR',
    'EPCAM',
    'ETV6',
    'EZH2',
    'FH',
    'FLCN',
    'GATA2',
    'HRAS',
    'KIT',
    'MEN1',
    'MET',
    'MLH1',
    'MSH2',
    'MSH6',
    'MUTYH',
    'NBN',
    'NF1',
    'PALB2',
    'PDGFRA',
    'PMS2',
    'PTCH1',
    'PTEN',
    'PTPN11',
    'RAD51C',
    'RAD51D',
    'RB1',
    'RET',
    'RUNX1',
    'SDHA',
    'SDHB',
    'SDHC',
    'SDHD',
    'SMAD4',
    'SMARCA4',
    'STK11',
    'TP53',
    'TSC1',
    'TSC2',
    'VHL',
    'WT1',
]
=======
CANNONICAL_THERAPY_GENES = ['erbb2', 'brca2', 'egfr']
>>>>>>> 06a773af


@pytest.fixture(scope='module')
def conn():
    conn = GraphKBConnection()
    conn.login(os.environ['GRAPHKB_USER'], os.environ['GRAPHKB_PASS'])
    return conn


def test_oncogene(conn):
    result = get_oncokb_oncogenes(conn)
    names = {row['name'] for row in result}
    for gene in CANONICAL_ONCOGENES:
        assert gene in names
    for gene in CANONICAL_TS:
        assert gene not in names


def test_tumour_supressors(conn):
    result = get_oncokb_tumour_supressors(conn)
    names = {row['name'] for row in result}
    for gene in CANONICAL_TS:
        assert gene in names
    for gene in CANONICAL_ONCOGENES:
        assert gene not in names


<<<<<<< HEAD
def test_get_pharmacogenomic_info(conn):
    genes, matches = get_pharmacogenomic_info(conn)
    for gene in PHARMACOGENOMIC_INITIAL_GENES:
        assert gene in genes, f"{gene} not found in get_pharmacogenomic_info"
        for rid, variant_display in matches.items():
            if variant_display.startswith(gene):
                break
        else:  # no break called
            assert False, f"No rid found for a pharmacogenomic with {gene}"


def test_get_cancer_predisposition_info(conn):
    genes, matches = get_cancer_predisposition_info(conn)
    for gene in CANCER_PREDISP_INITIAL_GENES:
        assert gene in genes, f"{gene} not found in get_cancer_predisposition_info"


@pytest.mark.parametrize(
    'alt_rep', ('NM_033360.4', 'NM_033360', 'ENSG00000133703.11', 'ENSG00000133703')
)
def test_get_preferred_gene_name_kras(alt_rep, conn):
    gene_name = get_preferred_gene_name(conn, alt_rep)
    assert (
        'KRAS' == gene_name
    ), f"Expected KRAS as preferred gene name for {alt_rep}, not '{gene_name}'"


@pytest.mark.parametrize('gene', CANONICAL_FUSION_GENES)
def test_find_fusion_genes(conn, gene):
=======
def test_find_fusion_genes(conn):
>>>>>>> 06a773af
    result = get_genes_from_variant_types(conn, FUSION_NAMES)
    names = {row['name'] for row in result}
    for gene in CANONICAL_FUSION_GENES:
        assert gene in names, f"{gene} was not identified as a fusion gene."


def test_get_therapeutic_associated_genes(conn):
    gene_list = get_therapeutic_associated_genes(graphkb_conn=conn)
    assert gene_list, 'No get_therapeutic_associated_genes found'
    assert (
        len(gene_list) > 500
    ), f'Expected over 500 get_therapeutic_associated_genes but found {len(gene_list)}'
    names = {row['name'] for row in gene_list}
    for gene in CANNONICAL_THERAPY_GENES + CANONICAL_ONCOGENES + CANONICAL_TS:
        assert gene in names, f"{gene} not found by get_therapeutic_associated_genes"<|MERGE_RESOLUTION|>--- conflicted
+++ resolved
@@ -12,18 +12,16 @@
     get_genes_from_variant_types,
     get_oncokb_oncogenes,
     get_oncokb_tumour_supressors,
-<<<<<<< HEAD
     get_pharmacogenomic_info,
     get_preferred_gene_name,
-=======
     get_therapeutic_associated_genes,
->>>>>>> 06a773af
 )
 
 CANONICAL_ONCOGENES = ['kras', 'nras', 'alk']
 CANONICAL_TS = ['cdkn2a', 'tp53']
 CANONICAL_FUSION_GENES = ['alk', 'ewsr1', 'fli1']
-<<<<<<< HEAD
+CANNONICAL_THERAPY_GENES = ['erbb2', 'brca2', 'egfr']
+
 PHARMACOGENOMIC_INITIAL_GENES = [
     'ACYP2',
     'CEP72',
@@ -93,9 +91,6 @@
     'VHL',
     'WT1',
 ]
-=======
-CANNONICAL_THERAPY_GENES = ['erbb2', 'brca2', 'egfr']
->>>>>>> 06a773af
 
 
 @pytest.fixture(scope='module')
@@ -123,7 +118,6 @@
         assert gene not in names
 
 
-<<<<<<< HEAD
 def test_get_pharmacogenomic_info(conn):
     genes, matches = get_pharmacogenomic_info(conn)
     for gene in PHARMACOGENOMIC_INITIAL_GENES:
@@ -151,11 +145,7 @@
     ), f"Expected KRAS as preferred gene name for {alt_rep}, not '{gene_name}'"
 
 
-@pytest.mark.parametrize('gene', CANONICAL_FUSION_GENES)
-def test_find_fusion_genes(conn, gene):
-=======
 def test_find_fusion_genes(conn):
->>>>>>> 06a773af
     result = get_genes_from_variant_types(conn, FUSION_NAMES)
     names = {row['name'] for row in result}
     for gene in CANONICAL_FUSION_GENES:
