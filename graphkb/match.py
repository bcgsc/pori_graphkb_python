--- conflicted
+++ resolved
@@ -1,11 +1,7 @@
 """
 Functions which return Variants from GraphKB which match some input variant definition
 """
-<<<<<<< HEAD
 from typing import Dict, List, Optional, Set, Union, cast
-=======
-from typing import Dict, List, Optional
->>>>>>> ad94c064
 
 from . import GraphKBConnection
 from .constants import BASE_RETURN_PROPERTIES, GENERIC_RETURN_PROPERTIES
@@ -413,21 +409,11 @@
                 },
                 'queryType': 'similarTo',
                 'edges': ['AliasOf', 'DeprecatedBy', 'CrossReferenceOf'],
-<<<<<<< HEAD
-                'treeEdges': [],
-                'returnProperties': VARIANT_RETURN_PROPERTIES,
-            },
-            ignore_cache=False,
-        )
-    )
-    result: Dict[str, Variant] = {}
-    for row in matches:
-        result[row['@rid']] = cast(Variant, row)
-=======
                 'treeEdges': ['Infers'],
                 'returnProperties': POS_VARIANT_RETURN_PROPERTIES,
             }
         )
+    )
 
     def cat_variant_query(
         cat_features: List[str],
@@ -461,9 +447,8 @@
         cat_variant_query(features, types, None)
         cat_variant_query(secondary_features, types, None)
 
-    result = {}
+    result: Dict[str, Variant] = {}
     for row in matches:
-        result[row['@rid']] = row
->>>>>>> ad94c064
+        result[row['@rid']] = cast(Variant, row)
 
     return list(result.values())