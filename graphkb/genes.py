--- conflicted
+++ resolved
@@ -5,7 +5,7 @@
 
 from . import GraphKBConnection
 from .constants import (
-<<<<<<< HEAD
+    BASE_THERAPEUTIC_TERMS,
     GENE_RETURN_PROPERTIES,
     ONCOGENE,
     ONCOKB_SOURCE_NAME,
@@ -17,16 +17,7 @@
 from .match import get_equivalent_features
 from .types import Ontology, Statement, Variant
 from .util import get_rid, logger
-=======
-    BASE_THERAPEUTIC_TERMS,
-    GENE_RETURN_PROPERTIES,
-    ONCOGENE,
-    ONCOKB_SOURCE_NAME,
-    TUMOUR_SUPPRESSIVE,
-)
-from .types import Ontology, Statement, Variant
 from .vocab import get_terms_set
->>>>>>> 06a773af
 
 
 def _get_oncokb_gene_list(
